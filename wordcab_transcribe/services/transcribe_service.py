--- conflicted
+++ resolved
@@ -376,18 +376,15 @@
             )
             self.loaded_model_lang = "multi"
 
-<<<<<<< HEAD
-        if not use_batch:
+        if not use_batch and not isinstance(audio, tuple):
             if vocab:
                 words = ", ".join(vocab)
-                prompt = f"Make sure these words are spelled correctly: {words[:-2]}"
+                prompt = f"Vocab: {words[:-2]}"
             else:
                 prompt = None
-=======
-        if not use_batch and not isinstance(audio, tuple):
+
             if isinstance(audio, torch.Tensor):
                 audio = audio.numpy()
->>>>>>> e7df3558
 
             segments, _ = self.model.transcribe(
                 audio,
