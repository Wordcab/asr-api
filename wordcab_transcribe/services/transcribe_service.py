# Copyright 2023 The Wordcab Team. All rights reserved.
#
# Licensed under the Apache License, Version 2.0 (the "License");
# you may not use this file except in compliance with the License.
# You may obtain a copy of the License at
#
#     http://www.apache.org/licenses/LICENSE-2.0
#
# Unless required by applicable law or agreed to in writing, software
# distributed under the License is distributed on an "AS IS" BASIS,
# WITHOUT WARRANTIES OR CONDITIONS OF ANY KIND, either express or implied.
# See the License for the specific language governing permissions and
# limitations under the License.
"""Transcribe Service for audio files."""

import multiprocessing
import os
from pathlib import Path
from time import time
from typing import List, Optional, Union

import numpy as np
import torch
import torch.nn.functional as F  # noqa N812
from ctranslate2 import StorageView
from ctranslate2.models import WhisperGenerationResult
from faster_whisper import WhisperModel
from faster_whisper.tokenizer import Tokenizer
from faster_whisper.transcribe import (
    TranscriptionOptions,
    get_ctranslate2_storage,
    get_suppressed_tokens,
)
from loguru import logger
from torch.utils.data import DataLoader, IterableDataset

from wordcab_transcribe.services.vad_service import VadService


class AudioDataset(IterableDataset):
    """Audio Dataset for transcribing audio files in batches."""

    def __init__(
        self,
        audio_chunks: torch.tensor,
        n_samples: int,
        mel_filters: torch.Tensor,
    ) -> None:
        """
        Initialize the Audio Dataset for transcribing audio files in batches.

        Args:
            audio_chunks (torch.tensor): Audio chunks tensor containing the audio chunks.
            n_samples (int): Number of samples.
            mel_filters (torch.Tensor): Mel filters tensor.
        """
        self.n_samples = n_samples
        self.mel_filters = mel_filters

        self.features = []
        for chunk in audio_chunks:
            _padding = self.n_samples - chunk.shape[0]
            self.features.append(self._log_mel_spectrogram(chunk, padding=_padding))

    def __iter__(self) -> iter:
        """Iterate over the audio chunks and yield the features."""
        for feature in self.features:
            yield feature

    def _log_mel_spectrogram(
        self,
        audio: torch.Tensor,
        n_fft: Optional[int] = 400,
        hop_length: Optional[int] = 160,
        padding: Optional[int] = 0,
    ) -> torch.Tensor:
        """
        Compute the log-Mel spectrogram of a given audio tensor.

        Args:
            audio (torch.Tensor): Audio tensor of shape (n_samples,).
            n_fft (int, optional): Number of FFT points. Defaults to 400.
            hop_length (int, optional): Hop length for the STFT. Defaults to 160.
            padding (int, optional): Padding to apply to the audio. Defaults to 0.

        Returns:
            torch.Tensor: Log-Mel spectrogram of shape (n_mels, T).
        """
        if padding > 0:
            audio = F.pad(audio, (0, padding))

        window = torch.hann_window(n_fft).to(audio.device)
        stft = torch.stft(audio, n_fft, hop_length, window=window, return_complex=True)

        magnitudes = stft[..., :-1].abs() ** 2
        mel_spec = self.mel_filters @ magnitudes

        log_spec = torch.clamp(mel_spec, min=1e-10).log10()
        log_spec = torch.maximum(log_spec, log_spec.max() - 8.0)
        log_spec = (log_spec + 4.0) / 4.0

        return log_spec


class TranscribeService:
    """Transcribe Service for audio files."""

    def __init__(
        self,
        model_path: str,
        compute_type: str,
        device: str,
<<<<<<< HEAD
        batch_size: Optional[int] = 32,
=======
        num_workers: int,
>>>>>>> fea8be64
    ) -> None:
        """Initialize the Transcribe Service.

        This service uses the WhisperModel from faster-whisper to transcribe audio files.

        Args:
            model_path (str): Path to the model checkpoint. This can be a local path or a URL.
            compute_type (str): Compute type to use for inference. Can be "int8", "int8_float16", "int16" or "float_16".
            device (str): Device to use for inference. Can be "cpu" or "cuda".
<<<<<<< HEAD
            batch_size (Optional[int], optional): Batch size to use for inference. Defaults to 32.
        """
        self.model = WhisperModel(model_path, device=device, compute_type=compute_type, num_workers=8)
        self.tokenizer = Tokenizer(
            self.model.hf_tokenizer,
            self.model.model.is_multilingual,
            task="transcribe",
            language="en",  # Default language, to gain some speed
        )

        self._batch_size = batch_size
        self.sample_rate = 16000
        self._chunk_size = 30
        self._n_samples = self.sample_rate * self._chunk_size
        self._n_mels = 80

        assets_dir = Path(__file__).parent.parent / "assets" / "mel_filters.npz"
        with np.load(str(assets_dir)) as f:
            self.mel_filters = torch.from_numpy(f[f"mel_{self._n_mels}"])

        self.options = TranscriptionOptions(
            beam_size=5,
            best_of=5,
            patience=1,
            length_penalty=1,
            log_prob_threshold=-1.0,
            no_speech_threshold=0.6,
            compression_ratio_threshold=2.4,
            condition_on_previous_text=True,
            temperatures=[0.0, 0.2, 0.4, 0.6, 0.8, 1.0],
            initial_prompt=None,
            prefix=None,
            suppress_blank=True,
            suppress_tokens=get_suppressed_tokens(self.tokenizer, [-1]),
            without_timestamps=False,
            max_initial_timestamp=1.0,
            word_timestamps=False,
            prepend_punctuations="\"'“¿([{-",
            append_punctuations="\"'.。,，!！?？:：”)]}、",
=======
            num_workers (int): Number of workers to use for inference.
        """
        self.model = WhisperModel(
            model_path,
            device=device,
            compute_type=compute_type,
            num_workers=num_workers,
>>>>>>> fea8be64
        )

    def __call__(
        self,
        audio: Union[str, np.ndarray],
        source_lang: str,
        vad_service: VadService,
        **kwargs: Optional[dict],
    ) -> List[dict]:
        """
        Run inference with the transcribe model.

        Args:
            audio (Union[str, np.ndarray]): Path to the audio file or audio data.
            source_lang (str): Language of the audio file.
            vad_service (VadService): VadService to use for splitting the audio file into segments.
            kwargs (Any): Additional arguments to pass to TranscribeService.

        Returns:
            List[dict]: List of segments with the following keys: "start", "end", "text", "confidence".
        """
        if kwargs.pop("old_process", False):
            old_start = time()
            old_transcription_start = time()
            segments, _ = self.model.transcribe(audio, language=source_lang, **kwargs)
            old_transcription_end = time()
            logger.info(f"Old transcription took {old_transcription_end - old_transcription_start} seconds")

            results = [segment._asdict() for segment in segments]
            old_end = time()
            logger.info(f"Old process took {old_end - old_start} seconds")

            return results
        else:
            full_start = time()
            if self.sample_rate != vad_service.sample_rate:
                self.sample_rate = vad_service.sample_rate

            vad_timestamps, audio = vad_service(audio, group_timestamps=False)
            vad_timestamps = self._merge_segments(vad_timestamps, self._chunk_size, self.sample_rate)

            if self.tokenizer.language_code != source_lang:
                self.tokenizer = Tokenizer(
                    self.model.hf_tokenizer,
                    self.model.model.is_multilingual,
                    task="transcribe",
                    language=source_lang,
                )

            audio_chunks: List[torch.Tensor] = []
            for segment in vad_timestamps:
                audio_chunks.append(audio[segment["start"] : segment["end"]])

            pipeline_start = time()
            outputs = self.pipeline(audio_chunks, batch_size=self._batch_size)
            pipeline_end = time()
            logger.debug(f"Pipeline took {pipeline_end - pipeline_start} seconds.")

            segments: List[dict] = []
            for idx, output in enumerate(outputs):
                segments.append(
                    {
                        "text": output,
                        "start": vad_timestamps[idx]["start"],
                        "end": vad_timestamps[idx]["end"],
                    }
                )
            full_end = time()
            logger.debug(f"Full transcription took {full_end - full_start} seconds.")

            return segments

    def pipeline(self, audio_chunks: torch.tensor, batch_size: int) -> List[dict]:
        """
        Transcription pipeline for audio chunks in batches.

        Args:
            audio_chunks (torch.tensor): Audio chunks to transcribe.
            batch_size (int): Batch size to use for inference.

        Returns:
            List[dict]: List of segments with the following keys: "start", "end", "text".
        """
        dataset = AudioDataset(audio_chunks, self._n_samples, self.mel_filters)
        dataloader = DataLoader(
            dataset, batch_size=batch_size, collate_fn=self._collate_fn,
        )

        start_inference = time()
        outputs = []
        for batch in dataloader:
            logger.debug(f"Batch size: {batch.size(0)}")
            start_batch = time()
            batch_outputs = self._generate_segment_batched(
                batch, self.tokenizer, self.options
            )
            end_batch = time()
            logger.debug(f"Batch inference took {end_batch - start_batch} seconds.")
            outputs.extend(batch_outputs)
        end_inference = time()
        logger.debug(f"Inference took {end_inference - start_inference} seconds.")

        return outputs

    def _generate_segment_batched(
        self, batch: torch.tensor, tokenizer: Tokenizer, options: TranscriptionOptions
    ) -> List[dict]:
        """
        Use the ctranslate2 Whisper model to generate text from audio chunks.

        Args:
            batch (torch.tensor): Audio chunks to transcribe.
            tokenizer (Tokenizer): Tokenizer to use for encoding the text.
            options (TranscriptionOptions): Options to use for transcription.

        Returns:
            List[dict]: List of segments with the following keys: "start", "end", "text", "confidence".
        """
        batch_size = batch.size(0)
        if "TOKENIZERS_PARALLELISM" not in os.environ:
            os.environ["TOKENIZERS_PARALLELISM"] = "false"

        all_tokens = []
        prompt_reset_since = 0

        if options.initial_prompt is not None:
            initial_prompt = " " + options.initial_prompt.strip()
            initial_prompt_tokens = tokenizer.encode(initial_prompt)
            all_tokens.extend(initial_prompt_tokens)

        previous_tokens = all_tokens[prompt_reset_since:]
        prompt = self.model.get_prompt(
            tokenizer,
            previous_tokens,
            without_timestamps=options.without_timestamps,
            prefix=options.prefix,
        )

        encoder_output = self._encode(batch)

        # TODO: Could be better to get the results as np.ndarray/torch.tensor and not as a class for speed
        # Atm, we need to extract the results as a Python list which is slow because we get this results:
        # https://opennmt.net/CTranslate2/python/ctranslate2.models.WhisperGenerationResult.html
        # TODO: We access the inherited ctranslate2 model for generation here. This is not ideal.
        result: WhisperGenerationResult = self.model.model.generate(
            encoder_output,
            [prompt] * batch_size,
            beam_size=5,
            patience=1,
            length_penalty=1,
            return_scores=False,
            return_no_speech_prob=False,
            suppress_blank=False,
            asynchronous=True,
        )

        decoded_outputs = self._decode_batch(result)

        return decoded_outputs

    def _encode(self, features: np.ndarray) -> StorageView:
        """
        Encode a batch of features using the ctranslate2 Whisper model.

        Args:
            features (np.ndarray): Batch of features

        Returns:
            StorageView: Encoded features.
        """
        # TODO: We call the inherited model here, because faster_whisper model does not allow to
        # access the device and the device_index. We should fix this in the future.
        to_cpu = (
            self.model.model.device == "cuda" and len(self.model.model.device_index) > 1
        )

        if len(features.shape) == 2:
            features = np.expand_dims(features, 0)

        features = get_ctranslate2_storage(features)

        return self.model.model.encode(features, to_cpu=to_cpu)

    def _decode_batch(self, whisper_results: WhisperGenerationResult) -> List[str]:
        """
        Extract the token ids from the sequences ids and decode them using the tokenizer.

        Args:
            whisper_results (WhisperGenerationResult): Whisper generation results.

        Returns:
            List[str]: List of decoded texts.
        """
        tokens_to_decode = [
            [token for token in result.result().sequences_ids[0] if token < self.tokenizer.eot]
            for result in whisper_results
        ]
        # TODO: We call the inherited tokenizer here, because faster_whisper tokenizer
        # doesn't have the decode_batch method. We should fix this in the future.
        return self.tokenizer.tokenizer.decode_batch(tokens_to_decode)

    def _merge_segments(self, vad_timestamps: list, chunk_size: int, sample_rate: int) -> list:
        """Merge identified segments that are too small to be transcribed into bigger segments.

        This is done to avoid transcribing small segments and to optimize the transcription process.

        Args:
            vad_timestamps (list): List of timestamps for the identified segments.
            chunk_size (int): Minimum size of the segments to transcribe.
            sample_rate (int): Sample rate of the audio. Required to compute the duration of the segments.

        Returns:
            list: List of merged segments.
        """
        if len(vad_timestamps) == 0:
            raise ValueError("No active speech found in audio")

        _chunk_size = int(chunk_size * sample_rate)

        end_t = 0
        start_t = vad_timestamps[0]["start"]

        merged_segments = []
        segment_indexs = []

        for segment in vad_timestamps:
            if segment["end"] - start_t > _chunk_size and end_t - start_t > 0:
                merged_segments.append({
                    "start": start_t,
                    "end": end_t,
                    "segments": segment_indexs,
                })
                start_t = segment["start"]
                segment_indexs = []

            end_t = segment["end"]
            segment_indexs.append((segment["start"], segment["end"]))
        
        # Catch the last segment
        merged_segments.append({ 
            "start": start_t,
            "end": end_t,
            "segments": segment_indexs,
        })
        
        return merged_segments

    def _collate_fn(self, items: torch.tensor) -> torch.tensor:
        """
        Collator function for the dataloader.

        Args:
            items (torch.tensor): Items to collate.

        Returns:
            torch.tensor: Collated items.
        """
        return torch.stack([item for item in items])<|MERGE_RESOLUTION|>--- conflicted
+++ resolved
@@ -110,11 +110,7 @@
         model_path: str,
         compute_type: str,
         device: str,
-<<<<<<< HEAD
-        batch_size: Optional[int] = 32,
-=======
         num_workers: int,
->>>>>>> fea8be64
     ) -> None:
         """Initialize the Transcribe Service.
 
@@ -124,7 +120,6 @@
             model_path (str): Path to the model checkpoint. This can be a local path or a URL.
             compute_type (str): Compute type to use for inference. Can be "int8", "int8_float16", "int16" or "float_16".
             device (str): Device to use for inference. Can be "cpu" or "cuda".
-<<<<<<< HEAD
             batch_size (Optional[int], optional): Batch size to use for inference. Defaults to 32.
         """
         self.model = WhisperModel(model_path, device=device, compute_type=compute_type, num_workers=8)
@@ -164,15 +159,6 @@
             word_timestamps=False,
             prepend_punctuations="\"'“¿([{-",
             append_punctuations="\"'.。,，!！?？:：”)]}、",
-=======
-            num_workers (int): Number of workers to use for inference.
-        """
-        self.model = WhisperModel(
-            model_path,
-            device=device,
-            compute_type=compute_type,
-            num_workers=num_workers,
->>>>>>> fea8be64
         )
 
     def __call__(
