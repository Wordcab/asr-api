# Copyright 2023 The Wordcab Team. All rights reserved.
#
# Licensed under the Apache License, Version 2.0 (the "License");
# you may not use this file except in compliance with the License.
# You may obtain a copy of the License at
#
#     http://www.apache.org/licenses/LICENSE-2.0
#
# Unless required by applicable law or agreed to in writing, software
# distributed under the License is distributed on an "AS IS" BASIS,
# WITHOUT WARRANTIES OR CONDITIONS OF ANY KIND, either express or implied.
# See the License for the specific language governing permissions and
# limitations under the License.
"""Transcribe Service for audio files."""

import itertools
import math
import os
import zlib
from pathlib import Path
from typing import Any, Dict, Iterator, List, NamedTuple, Optional, Tuple, Union

import numpy as np
import torch
import torch.nn.functional as F  # noqa N812
import torchaudio
from ctranslate2 import StorageView
from ctranslate2.models import WhisperGenerationResult
from faster_whisper import WhisperModel
from faster_whisper.tokenizer import Tokenizer
from faster_whisper.transcribe import get_ctranslate2_storage
from loguru import logger
from torch.utils.data import DataLoader, IterableDataset

from wordcab_transcribe.config import settings
from wordcab_transcribe.logging import time_and_tell
from wordcab_transcribe.services.vad_service import VadService
from wordcab_transcribe.utils import enhance_audio


class DualChannelInput(NamedTuple):
    """Tuple used for dual channel processing.

    The first element is the index of the VAD group. The second element is the audio tensor.
    """

    group_index: int
    audio: torch.Tensor


# Word implementation from faster-whisper:
# https://github.com/guillaumekln/faster-whisper/blob/master/faster_whisper/transcribe.py#L24
class Word(NamedTuple):
    """Word unit for word_timestamps option."""

    start: float
    end: float
    word: str
    probability: float


class AudioDataset(IterableDataset):
    """Audio Dataset for transcribing audio files in batches."""

    def __init__(
        self,
        audio: Union[str, torch.Tensor, List[DualChannelInput]],
        chunk_size: int,
        hop_length: int,
        mel_filters: torch.Tensor,
        n_fft: int,
        n_samples: int,
        sample_rate: int,
    ) -> None:
        """
        Initialize the Audio Dataset for transcribing audio files in batches.

        Args:
            audio (Union[str, torch.Tensor, List[DualChannelInput]]): Audio to transcribe.
            chunk_size (int): Size of audio chunks.
            hop_length (int): Hop length for the STFT.
            mel_filters (torch.Tensor): Mel filters to apply to the STFT.
            n_fft (int): Size of the FFT.
            n_samples (int): Number of samples to pad the audio.
            sample_rate (int): Sample rate of the audio.
        """
        if isinstance(audio, list):
            if not all(isinstance(a, DualChannelInput) for a in audio):
                raise TypeError("Audio must be a list of DualChannelInput.")

        self.chunk_size = chunk_size
        self.hop_length = hop_length
        self.n_fft = n_fft
        self.n_samples = n_samples
        self.mel_filters = mel_filters
        self.sample_rate = sample_rate

        if isinstance(audio, str):
            waveform = self.read_audio(audio)
        else:
            waveform = audio

        (
            self.indexes,
            _audio_chunks,
            self.time_offsets,
            self.segment_durations,
            self.group_ids,
        ) = self.create_chunks(waveform)

        self.features = [
            self._log_mel_spectrogram(chunk, padding=self.n_samples - chunk.shape[-1])
            for chunk in _audio_chunks
        ]

    def __len__(self) -> int:
        """Get the number of audio chunks."""
        return len(self.indexes)

    def __iter__(self) -> Iterator[Dict[str, Union[torch.Tensor, int, float, None]]]:
        """Iterate over the audio chunks and yield the features."""
        if self.group_ids is None:
            group_ids_iter = itertools.repeat(None)
        else:
            group_ids_iter = iter(self.group_ids)

        for index, feature, time_offset, segment_duration, group_id in zip(
            self.indexes,
            self.features,
            self.time_offsets,
            self.segment_durations,
            group_ids_iter,
        ):
            yield {
                "index": index,
                "feature": feature,
                "time_offset": time_offset,
                "segment_duration": segment_duration,
                "group_id": group_id,
            }

    def read_audio(self, filepath: str) -> torch.Tensor:
        """
        Read an audio file and return the audio tensor.

        Args:
            filepath (str): Path to the audio file.

        Returns:
            torch.Tensor: Audio tensor.
        """
        wav, sr = torchaudio.load(filepath)

        if wav.size(0) > 1:
            wav = wav.mean(dim=0, keepdim=True)

        if sr != self.sample_rate:
            transform = torchaudio.transforms.Resample(
                orig_freq=sr, new_freq=self.sample_rate
            )
            wav = transform(wav)
            sr = self.sample_rate

        return wav.squeeze(0)

    @time_and_tell
    def create_chunks(
        self, waveform: Union[torch.Tensor, List[DualChannelInput]]
    ) -> Tuple[
        List[int], List[torch.Tensor], List[int], List[float], Union[None, List[int]]
    ]:
        """
        Create 30-second chunks from the audio file loaded as a tensor.

        Args:
            waveform (Union[torch.Tensor, List[DualChannelInput]]): Audio to transcribe.

        Returns:
            Tuple[List[int], List[torch.Tensor], List[int], List[float], Union[None, List[int]]]:
        """
        if isinstance(waveform, torch.Tensor):
            num_segments = math.ceil(waveform.size(0) / self.n_samples)
            segments = [
                waveform[i * self.n_samples : (i + 1) * self.n_samples]
                for i in range(num_segments)
            ]
            group_ids = None

        elif isinstance(waveform, list):
            segments = [segment.audio for segment in waveform]
            group_ids = [segment.group_index for segment in waveform]
            num_segments = len(segments)

        indexes = [i for i in range(num_segments)]
        time_offsets = [(i * self.chunk_size) for i in range(num_segments)]
        segment_durations = [
            self.chunk_size
            if len(segment) == self.n_samples
            else len(segment) / self.sample_rate
            for segment in segments
        ]

        return indexes, segments, time_offsets, segment_durations, group_ids

    def _log_mel_spectrogram(
        self, audio: torch.Tensor, padding: int = 0
    ) -> torch.Tensor:
        """
        Compute the log-Mel spectrogram of a given audio tensor.

        Args:
            audio (torch.Tensor): Audio tensor of shape (n_samples,).
            padding (int): Number of samples to pad the audio.

        Returns:
            torch.Tensor: Log-Mel spectrogram of shape (n_mels, T).
        """
        if padding > 0:
            audio = F.pad(audio, (0, padding))

        window = torch.hann_window(self.n_fft).to(audio.device)
        stft = torch.stft(
            audio, self.n_fft, self.hop_length, window=window, return_complex=True
        )

        magnitudes = stft[..., :-1].abs() ** 2
        mel_spec = self.mel_filters @ magnitudes

        log_spec = torch.clamp(mel_spec, min=1e-10).log10()
        log_spec = torch.maximum(log_spec, log_spec.max() - 8.0)
        log_spec = (log_spec + 4.0) / 4.0

        return log_spec


class FallBackDataset(IterableDataset):
    """Custom Dataset for transcribing fallback segments in batches."""

    def __init__(self, failed_segments: List[Dict[str, Any]]) -> None:
        """
        Initialize the Dataset.

        Args:
            failed_segments (List[Dict[str, Any]]): List of failed segments.
        """
        self.segments = failed_segments

    def __iter__(self) -> Dict[str, Any]:
        """
        Iterate over the failed segments and yield the features.

        Yields:
            Dict[str, Any]: Dictionary containing the features.
            A segment looks like this:
            {
                "index": 0,  # Index of the segment in the original list of segments.
                "feature": torch.Tensor,  # Tensor of shape (n_mels, T).
                "time_offset": 0,
                "segment_duration": 30.0,
            }
        """
        yield from self.segments


class FasterWhisperModel(NamedTuple):
    """Faster Whisper Model."""

    model: WhisperModel
    lang: str


class TranscribeService:
    """Transcribe Service for audio files."""

    def __init__(
        self,
        model_path: str,
        compute_type: str,
        device: str,
        device_index: Union[int, List[int]],
    ) -> None:
        """Initialize the Transcribe Service.

        This service uses the WhisperModel from faster-whisper to transcribe audio files.

        Args:
            model_path (str): Path to the model checkpoint. This can be a local path or a URL.
            compute_type (str): Compute type to use for inference. Can be "int8", "int8_float16", "int16" or "float_16".
            device (str): Device to use for inference. Can be "cpu" or "cuda".
            device_index (Union[int, List[int]]): Index of the device to use for inference.
        """
        self.device = device
        self.compute_type = compute_type
        self.model_path = model_path
        # self.models = {}

        # for idx in device_index:
        #     model = WhisperModel(
        #         self.model_path,
        #         device=self.device,
        #         device_index=idx,
        #         compute_type=self.compute_type,
        #     )
        #     self.models[idx] = FasterWhisperModel(model=model, lang="multi")
        # logger.debug(f"Loaded {len(self.models)} models for transcription.")
        self.model = WhisperModel(
            self.model_path,
            device=self.device,
            device_index=device_index,
            compute_type=self.compute_type,
        )

        self.extra_lang = settings.extra_languages
        self.extra_lang_models = settings.extra_languages_model_paths

        self._batch_size = 8  # TODO: Make this configurable
        self.sample_rate = 16000

        self.n_fft = 400
        self.n_mels = 80
        self.chunk_size = 30
        self.hop_length = 160

        self.n_samples = self.sample_rate * self.chunk_size
        self.tokens_per_second = self.sample_rate // self.hop_length

        assets_dir = Path(__file__).parent.parent / "assets" / "mel_filters.npz"
        with np.load(str(assets_dir)) as f:
            self.mel_filters = torch.from_numpy(f[f"mel_{self.n_mels}"])

        self.compression_ratio_threshold = 2.4
        self.log_probability_threshold = -0.8

        self.prepend_punctuation = "\"'“¿([{-"
        self.append_punctuation = "\"'.。,，!！?？:：”)]}、"

    def __call__(
        self,
        audio: Union[
            str, torch.Tensor, Tuple[str, str], Tuple[torch.Tensor, torch.Tensor]
        ],
        source_lang: str,
        model_index: int,
        suppress_blank: bool = False,
        vocab: Optional[List[str]] = None,
        word_timestamps: bool = True,
        internal_vad: bool = False,
        vad_service: Optional[VadService] = None,
        use_batch: bool = True,
    ) -> Union[List[dict], List[List[dict]]]:
        """
        Run inference with the transcribe model.

        Args:
            audio (Union[str, torch.Tensor, Tuple[str, str], Tuple[torch.Tensor, torch.Tensor]]): Audio file path or
                audio tensor. If a tuple is passed, the task is assumed to be a dual_channel task and the tuple should
                contain the paths to the two audio files.
            source_lang (str): Language of the audio file.
            model_index (int): Index of the model to use.
            suppress_blank (bool): Whether to suppress blank at the beginning of the sampling.
            vocab (Optional[List[str]]): Vocabulary to use during generation if not None.
            word_timestamps (bool): Whether to return word timestamps.
            internal_vad (bool): Whether to use faster-whisper's VAD or not.
            vad_service (Optional[VADService]): VADService to use for voice activity detection in the dual_channel case.
            use_batch (bool): Whether to use batch inference.

        Returns:
            Union[List[dict], List[List[dict]]]: List of transcriptions. If the task is a dual_channel task,
                a list of lists is returned.
        """
        # Extra language models are disabled until we can handle an index mapping
        # if (
        #     source_lang in self.extra_lang
        #     and self.models[model_index].lang != source_lang
        # ):
        #     logger.debug(f"Loading model for language {source_lang} on GPU {model_index}.")
        #     self.models[model_index] = FasterWhisperModel(
        #         model=WhisperModel(
        #             self.extra_lang_models[source_lang],
        #             device=self.device,
        #             device_index=model_index,
        #             compute_type=self.compute_type,
        #         ),
        #         lang=source_lang,
        #     )
        #     self.loaded_model_lang = source_lang

        # elif source_lang not in self.extra_lang and self.models[model_index].lang != "multi":
        #     logger.debug(f"Re-loading multi-language model on GPU {model_index}.")
        #     self.models[model_index] = FasterWhisperModel(
        #         model=WhisperModel(
        #             self.model_path,
        #             device=self.device,
        #             device_index=model_index,
        #             compute_type=self.compute_type,
        #         ),
        #         lang=source_lang,
        #     )

        # if not use_batch and not isinstance(audio, tuple):
        if (
<<<<<<< HEAD
            vocab is not None
            and isinstance(vocab, list)
            and len(vocab) > 0
            and vocab[0].strip()
=======
          vocab is not None
          and isinstance(vocab, list)
          and len(vocab) > 0
          and vocab[0].strip()
>>>>>>> fba726f3
        ):
            words = ", ".join(vocab)
            prompt = f"Vocab: {words.strip()}"
        else:
            prompt = None

        if not isinstance(audio, tuple):
            if isinstance(audio, torch.Tensor):
                audio = audio.numpy()

            segments, _ = self.model.transcribe(
                audio,
                language=source_lang,
                initial_prompt=prompt,
                suppress_blank=False,
                word_timestamps=True,
                vad_filter=internal_vad,
                vad_parameters=dict(
                    threshold=0.5,
                    min_speech_duration_ms=250,
                    min_silence_duration_ms=100,
                    speech_pad_ms=30,
                    window_size_samples=512,
                ),
            )
            # segments, _ = self.models[model_index].model.transcribe(
            #     audio,
            #     language=source_lang,
            #     initial_prompt=prompt,
            #     suppress_blank=False,
            #     word_timestamps=True,
            # )

            segments = list(segments)
            if not segments:
                logger.warning(
                    "Empty transcription result. Trying with vad_filter=True."
                )
                segments, _ = self.model.transcribe(
                    audio,
                    language=source_lang,
                    initial_prompt=prompt,
                    suppress_blank=False,
                    word_timestamps=True,
                    vad_filter=False if internal_vad else True,
                )

            outputs = [segment._asdict() for segment in segments]

        else:
            outputs = []
            for audio_index, audio_file in enumerate(audio):
                outputs.append(
                    self.dual_channel(
                        audio_file,
                        source_lang=source_lang,
                        speaker_id=audio_index,
                        vad_service=vad_service,
                        prompt=prompt,
                    )
                )

        # else:
        #     tokenizer = Tokenizer(
        #         self.model.hf_tokenizer,
        #         self.model.model.is_multilingual,
        #         task="transcribe",
        #         language=source_lang,
        #     )

        #     if isinstance(audio, tuple):
        #         outputs = []
        #         for audio_index, audio_file in enumerate(audio):
        #             outputs.append(
        #                 self._transcribe_dual_channel(
        #                     self.model,
        #                     tokenizer,
        #                     audio_file,
        #                     audio_index,
        #                     vad_service,
        #                 )
        #             )

        #     else:
        #         outputs = self.pipeline(
        #             self.model,
        #             tokenizer,
        #             audio,
        #             self._batch_size,
        #             suppress_blank,
        #             word_timestamps,
        #         )

        return outputs

    @time_and_tell
    def pipeline(
        self,
        model: WhisperModel,
        tokenizer: Tokenizer,
        audio: Union[str, torch.Tensor, List[DualChannelInput]],
        batch_size: int,
        suppress_blank: bool = True,
        word_timestamps: bool = False,
    ) -> List[dict]:
        """
        Transcription pipeline for audio chunks in batches.

        Args:
            model (WhisperModel): Model to use for inference.
            tokenizer (Tokenizer): Tokenizer to use for inference.
            audio (Union[str, torch.Tensor, List[DualChannelInput]]): Audio file path, audio tensor or list of
                DualChannelInput objects.
            batch_size (int): Batch size to use for inference.
            suppress_blank (bool): Whether to suppress blank at the beginning of the sampling.
            word_timestamps (bool): Whether to return word timestamps.

        Returns:
            List[dict]: List of segments with the following keys: "start", "end", "text".
        """
        dataset = AudioDataset(
            audio=audio,
            chunk_size=self.chunk_size,
            hop_length=self.hop_length,
            mel_filters=self.mel_filters,
            n_fft=self.n_fft,
            n_samples=self.n_samples,
            sample_rate=self.sample_rate,
        )
        dataloader = DataLoader(
            dataset,
            batch_size=batch_size,
            collate_fn=self._collate_fn,
        )

        _outputs = [None for _ in range(len(dataset))]

        # The first pass of inference is done with non-greedy settings to achieve better results.
        beam_size = 5
        num_hypotheses = 1
        patience = 1.0
        sampling_top_k = 1
        temperature = 1.0
        stop_temperature = None

        while True:
            outputs_that_need_reprocessing = []

            for batch in dataloader:
                batch_outputs = self._generate_segment_batched(
                    model=model,
                    features=batch["features"],
                    time_offsets=batch["time_offsets"],
                    segment_durations=batch["segment_durations"],
                    group_ids=batch["group_ids"],
                    tokenizer=tokenizer,
                    beam_size=beam_size,
                    num_hypotheses=num_hypotheses,
                    patience=patience,
                    sampling_top_k=sampling_top_k,
                    suppress_blank=suppress_blank,
                    temperature=temperature,
                    last_chance_inference=False if stop_temperature != 1.0 else True,
                    word_timestamps=word_timestamps,
                )

                for output_index, output in enumerate(batch_outputs):
                    if output["need_fallback"]:
                        outputs_that_need_reprocessing.append(
                            {
                                "index": batch["indexes"][output_index],
                                "feature": batch["features"][output_index],
                                "time_offset": batch["time_offsets"][output_index],
                                "segment_duration": batch["segment_durations"][
                                    output_index
                                ],
                                "group_id": batch["group_ids"][output_index],
                            }
                        )
                    else:
                        _outputs[batch["indexes"][output_index]] = output["segments"]

            if len(outputs_that_need_reprocessing) > 0 and stop_temperature != 1.0:
                dataloader = DataLoader(
                    FallBackDataset(outputs_that_need_reprocessing),
                    batch_size=batch_size,
                    collate_fn=self._collate_fn,
                )
                # The second pass of inference is done with greedy settings to speed up the process.
                beam_size = 1
                num_hypotheses = 5
                sampling_top_k = 0
                temperature = (temperature + 0.2) if temperature != 1.0 else 0.2
                stop_temperature = temperature  # Used to stop the loop if the temperature reaches 1.0 again.
            else:
                break  # All segments have been processed successfully.

        outputs = list(itertools.chain.from_iterable(_outputs))

        return outputs

    # This is an adapted version of the faster-whisper transcription pipeline:
    # https://github.com/guillaumekln/faster-whisper/blob/master/faster_whisper/transcribe.py
    @time_and_tell
    def _generate_segment_batched(
        self,
        model: WhisperModel,
        features: torch.Tensor,
        time_offsets: List[float],
        segment_durations: List[float],
        group_ids: List[int],
        tokenizer: Tokenizer,
        beam_size: int = 5,
        initial_prompt: Optional[str] = None,
        last_chance_inference: bool = False,
        length_penalty: float = 1.0,
        patience: float = 1.0,
        prefix: Optional[str] = None,
        num_hypotheses: int = 1,
        sampling_top_k: int = 1,
        suppress_blank: bool = True,
        temperature: float = 1.0,
        without_timestamps: bool = False,
        word_timestamps: bool = False,
    ) -> List[dict]:
        """
        Use the ctranslate2 Whisper model to generate text from audio chunks.

        Args:
            model (WhisperModel): Model to use for inference.
            features (torch.Tensor): List of audio chunks.
            time_offsets (List[float]): Time offsets for the audio chunks.
            segment_durations (List[float]): Durations of the audio chunks.
            group_ids (List[int]): Group ids of the audio chunks.
            tokenizer (Tokenizer): Tokenizer to use for encoding the text.
            beam_size (int): Beam size to use for beam search.
            last_chance_inference (bool): Whether to accept the result of the inference even if not perfect.
            length_penalty (float): Length penalty to use for beam search.
            initial_prompt (Optional[str]): Initial prompt to use for the generation.
            num_hypotheses (int): Number of hypotheses used by generate.
            patience (float): Patience to use for beam search.
            prefix (Optional[str]): Prefix to use for the generation.
            sampling_top_k (int): Sampling top k to use for sampling.
            suppress_blank (bool): Whether to suppress blank output of the sampling.
            temperature (float): Temperature to use for sampling.
            without_timestamps (bool): Whether to remove timestamps from the generated text.
            word_timestamps (bool): Whether to use word timestamps instead of character timestamps.

        Returns:
            List[dict]: List of segments with the following keys: "segments", "need_fallback".
        """
        if "TOKENIZERS_PARALLELISM" not in os.environ:
            os.environ["TOKENIZERS_PARALLELISM"] = "false"

        batch_size = features.size(0)

        all_tokens = []
        prompt_reset_since = 0

        if initial_prompt is not None:
            initial_prompt = " " + initial_prompt.strip()
            initial_prompt_tokens = tokenizer.encode(initial_prompt)
            all_tokens.extend(initial_prompt_tokens)

        previous_tokens = all_tokens[prompt_reset_since:]
        prompt = model.get_prompt(
            tokenizer,
            previous_tokens,
            without_timestamps=without_timestamps,
            prefix=prefix,
        )

        features = self._encode_batch(
            self.model, features, word_timestamps=word_timestamps
        )

        # TODO: We access the inherited ctranslate2 model for generation here. This is not ideal.
        result: WhisperGenerationResult = model.model.generate(
            features,
            [prompt] * batch_size,
            beam_size=beam_size,
            patience=patience,
            num_hypotheses=num_hypotheses,
            length_penalty=length_penalty,
            return_scores=True,
            return_no_speech_prob=True,
            suppress_blank=suppress_blank,
            sampling_temperature=temperature,
            sampling_topk=sampling_top_k,
        )

        outputs = []
        for res, time_offset, segment_duration, group_id in zip(
            result, time_offsets, segment_durations, group_ids
        ):
            current_segments = []
            tokens = res.sequences_ids[0]
            segment_score = res.scores[0]
            _text = tokenizer.decode(tokens).strip()

            compression_ratio, average_log_probability = self._get_quality_metrics(
                tokens,
                _text,
                segment_score,
                length_penalty,
            )

            # We check if the segment is valid based on the metrics thresholds.
            # Or if it is the last chance inference, we will accept the result even if not perfect.
            if (
                average_log_probability > self.log_probability_threshold
                and compression_ratio < self.compression_ratio_threshold
            ) or last_chance_inference:
                single_timestamp_ending = (
                    len(tokens) >= 2
                    and tokens[-2] < tokenizer.timestamp_begin
                    and tokens[-1] >= tokenizer.timestamp_begin
                )

                consecutive_timestamps = [
                    i
                    for i in range(len(tokens))
                    if i > 0
                    and tokens[i] >= tokenizer.timestamp_begin
                    and tokens[i - 1] >= tokenizer.timestamp_begin
                ]

                if len(consecutive_timestamps) > 0:
                    slices = list(consecutive_timestamps)
                    if single_timestamp_ending:
                        slices.append(len(tokens))

                    last_slice = 0
                    for current_slice in slices:
                        sliced_tokens = tokens[last_slice:current_slice]
                        start_timestamp_position = (
                            sliced_tokens[0] - tokenizer.timestamp_begin
                        )
                        end_timestamp_position = (
                            sliced_tokens[-1] - tokenizer.timestamp_begin
                        )
                        start_time = time_offset + start_timestamp_position * 0.02
                        end_time = time_offset + end_timestamp_position * 0.02

                        current_segments.append(
                            dict(
                                start=start_time,
                                end=end_time,
                                tokens=sliced_tokens,
                                group_id=group_id,
                            )
                        )
                        last_slice = current_slice
                else:
                    duration = segment_duration
                    timestamps = [
                        token for token in tokens if token >= tokenizer.timestamp_begin
                    ]
                    if (
                        len(timestamps) > 0
                        and timestamps[-1] != tokenizer.timestamp_begin
                    ):
                        last_timestamp_position = (
                            timestamps[-1] - tokenizer.timestamp_begin
                        )
                        duration = last_timestamp_position * 0.02

                    current_segments.append(
                        dict(
                            start=time_offset,
                            end=time_offset + duration,
                            tokens=tokens,
                            group_id=group_id,
                        )
                    )

            outputs.append(
                dict(
                    segments=self._decode_batch(current_segments, tokenizer),
                    need_fallback=len(current_segments) == 0,
                )
            )

        if word_timestamps:
            segment_sizes = [
                int(segment_duration / (self.hop_length / self.sample_rate))
                for segment_duration in segment_durations
            ]
            self._add_word_timestamps(
                outputs,
                tokenizer,
                features,
                segment_sizes,
                time_offsets,
                self.prepend_punctuation,
                self.append_punctuation,
            )

        return outputs

    def _encode_batch(
        self, model: WhisperModel, features: torch.Tensor, word_timestamps: bool
    ) -> StorageView:
        """Encode the features using the model encoder.

        We encode the features only if word timestamps are enabled.
        Otherwise, we just return the features formatted as a StorageView.

        Args:
            model (WhisperModel): Model to use to encode the features.
            features (torch.Tensor): Features to encode.
            word_timestamps (bool): Whether to encode the features or not.

        Returns:
            StorageView: Encoded features.
        """
        features = get_ctranslate2_storage(features)

        if (
            word_timestamps
        ):  # We encode the features to re-use the encoder output later.
            features = model.model.encode(features, to_cpu=False)

        return features

    def _decode_batch(self, outputs: List[dict], tokenizer: Tokenizer) -> List[dict]:
        """
        Extract the token ids from the sequences ids and decode them using the tokenizer.

        Args:
            outputs (List[dict]): List of outputs from the model.
            tokenizer (Tokenizer): Tokenizer to use to decode the token ids.

        Returns:
            List[str]: List of decoded texts.
        """
        if len(outputs) == 0:
            return outputs

        tokens_to_decode = [
            [token for token in out["tokens"] if token < tokenizer.eot]
            for out in outputs
        ]
        # TODO: We call the inherited tokenizer here, because faster_whisper tokenizer
        # doesn't have the decode_batch method. We should fix this in the future.
        decoded_tokens = tokenizer.tokenizer.decode_batch(tokens_to_decode)

        for out, text in zip(outputs, decoded_tokens):
            out["text"] = text

        return outputs

    def dual_channel(
        self,
        audio: Union[str, torch.Tensor],
        source_lang: str,
        speaker_id: int,
        vad_service: VadService,
        prompt: Optional[str] = None,
    ) -> List[dict]:
        """
        Transcribe an audio file using the faster-whisper original pipeline.

        Args:
            audio (Union[str, torch.Tensor]): Audio file path or loaded audio.
            source_lang (str): Language of the audio file.
            speaker_id (int): Speaker ID used in the diarization.
            vad_service (VadService): VAD service.
            prompt (Optional[str]): Initial prompt to use for the generation.

        Returns:
            List[dict]: List of transcribed segments.
        """
        enhanced_audio = enhance_audio(audio, apply_agc=True, apply_bandpass=False)
        grouped_segments, audio = vad_service(enhanced_audio)

        final_transcript = []
        silence_padding = np.zeros(int(3 * self.sample_rate), dtype=np.float32)

        for group in grouped_segments:
            audio_segments = []
            for segment in group:
                audio_segments.extend(
                    [audio[segment["start"] : segment["end"]], silence_padding]
                )

            segments, _ = self.model.transcribe(
                np.concatenate(audio_segments, axis=0),
                language=source_lang,
                initial_prompt=prompt,
                suppress_blank=False,
                word_timestamps=True,
            )
            segments = list(segments)

            group_start = group[0]["start"]

            for segment in segments:
                segment_dict: dict = {
                    "start": None,
                    "end": None,
                    "text": segment.text,
                    "words": [],
                    "speaker": speaker_id,
                }

                for word in segment.words:
                    word_start_adjusted = (group_start / self.sample_rate) + word.start
                    word_end_adjusted = (group_start / self.sample_rate) + word.end
                    segment_dict["words"].append(
                        dict(
                            start=word_start_adjusted,
                            end=word_end_adjusted,
                            word=word.word,
                            score=word.probability,
                        )
                    )

                    if (
                        segment_dict["start"] is None
                        or word_start_adjusted < segment_dict["start"]
                    ):
                        segment_dict["start"] = word_start_adjusted

                    if (
                        segment_dict["end"] is None
                        or word_end_adjusted > segment_dict["end"]
                    ):
                        segment_dict["end"] = word_end_adjusted

                final_transcript.append(segment_dict)

        return final_transcript

    def _transcribe_dual_channel(
        self,
        model: WhisperModel,
        tokenizer: Tokenizer,
        audio: Union[str, torch.Tensor],
        speaker_id: int,
        vad_service: VadService,
    ) -> List[dict]:
        """
        Transcribe an audio file with two channels.

        Args:
            model (WhisperModel): Model to use to transcribe the audio.
            tokenizer (Tokenizer): Tokenizer to use to decode the token ids.
            audio (Union[str, torch.Tensor]): Audio file path or loaded audio.
            speaker_id (int): Speaker ID used in the diarization.
            vad_service (VadService): VAD service.

        Returns:
            List[dict]: List of transcribed segments.
        """
        enhanced_audio = enhance_audio(audio, apply_agc=True, apply_bandpass=False)
        grouped_segments, audio = vad_service(enhanced_audio)

        final_transcript = []
        silence_padding = torch.from_numpy(np.zeros(int(3 * self.sample_rate))).float()

        prepared_groups = []
        for group_id, group in enumerate(grouped_segments):
            audio_segments = []
            for segment in group:
                audio_segments.extend(
                    [audio[segment["start"] : segment["end"]], silence_padding]
                )

            prepared_groups.append(
                DualChannelInput(group_id, torch.cat(audio_segments))
            )

        segments = self.pipeline(
            model, tokenizer, prepared_groups, self._batch_size, False, True
        )

        for segment in segments:
            group_timestamps_base = (
                grouped_segments[segment["group_id"]][0]["start"] / self.sample_rate
            )
            group_timestamps_shift = segment["group_id"] * 30

            segment_dict = {
                "start": None,
                "end": None,
                "text": segment["text"],
                "words": [],
                "speaker": speaker_id,
            }

            for word in segment["words"]:
                word_start_adjusted = (
                    group_timestamps_base + word["start"] - group_timestamps_shift
                )
                word_end_adjusted = (
                    group_timestamps_base + word["end"] - group_timestamps_shift
                )
                segment_dict["words"].append(
                    {
                        "start": word_start_adjusted,
                        "end": word_end_adjusted,
                        "word": word["word"],
                    }
                )

                if (
                    segment_dict["start"] is None
                    or word_start_adjusted < segment_dict["start"]
                ):
                    segment_dict["start"] = word_start_adjusted

                if (
                    segment_dict["end"] is None
                    or word_end_adjusted > segment_dict["end"]
                ):
                    segment_dict["end"] = word_end_adjusted

            final_transcript.append(segment_dict)

        return final_transcript

    @time_and_tell
    def _add_word_timestamps(
        self,
        outputs: List[dict],
        tokenizer: Tokenizer,
        encoder_output: StorageView,
        segment_sizes: List[int],
        time_offsets: List[float],
        prepend_punctuation: str,
        append_punctuation: str,
    ) -> None:
        """
        Add word timestamps to the segments.

        Args:
            outputs (List[dict]): List of outputs from the model.
            tokenizer (Tokenizer): Tokenizer to use to decode the token ids.
            encoder_output (StorageView): Encoder output.
            segment_sizes (List[int]): List of segment sizes.
            time_offsets (List[float]): List of time offsets.
            prepend_punctuation (str): Punctuation to prepend to the text.
            append_punctuation (str): Punctuation to append to the text.
        """
        text_tokens_per_output = []
        for out in outputs:
            text_tokens_per_segment = [
                [token for token in segment["tokens"] if token < tokenizer.eot]
                for segment in out["segments"]
            ]
            text_tokens_per_output.append(text_tokens_per_segment)

        alignments = self._find_alignment(
            encoder_output, text_tokens_per_output, tokenizer, segment_sizes
        )
        self._merge_punctuation(alignments, prepend_punctuation, append_punctuation)

        for out, alignment, text_tokens_per_segment, time_offset in zip(
            outputs, alignments, text_tokens_per_output, time_offsets
        ):
            if out["need_fallback"]:
                continue

            word_index = 0

            for segment_idx, segment in enumerate(out["segments"]):
                saved_tokens = 0
                words = []

                if isinstance(alignment, int):
                    alignment = [alignment]

                while word_index < len(alignment) and saved_tokens < len(
                    text_tokens_per_segment[segment_idx]
                ):
                    timing = alignment[word_index]

                    if timing["word"]:
                        words.append(
                            dict(
                                word=timing["word"],
                                start=round(time_offset + timing["start"], 2),
                                end=round(time_offset + timing["end"], 2),
                                probability=timing["probability"],
                            )
                        )

                    saved_tokens += len(timing["tokens"])
                    word_index += 1

                if len(words) > 0:
                    segment["start"] = words[0]["start"]
                    segment["end"] = words[-1]["end"]

                segment["words"] = words

    def _find_alignment(
        self,
        encoder_output: StorageView,
        text_tokens_per_output: List[List[int]],
        tokenizer: Tokenizer,
        segment_sizes: List[int],
        median_filter_width: int = 7,
    ) -> List[List[dict]]:
        """
        Find the alignment between the encoder output and the text tokens in a batch.

        Args:
            encoder_output (StorageView): Encoder output.
            text_tokens_per_output (List[List[int]]): List of text tokens per output.
            tokenizer (Tokenizer): Tokenizer to use to decode the token ids.
            segment_sizes (List[int]): List of segment sizes.
            median_filter_width (int): Width of the median filter to apply on the alignment.

        Returns:
            List[List[dict]]: List of alignments per output.
        """
        text_tokens_per_output = [
            list(itertools.chain.from_iterable(list_of_tokens))
            for list_of_tokens in text_tokens_per_output
        ]

        results = self.model.model.align(
            encoder_output,
            tokenizer.sot_sequence,
            text_tokens_per_output,
            segment_sizes,
            median_filter_width=median_filter_width,
        )

        final_alignments = []
        for res, text_tokens in zip(results, text_tokens_per_output):
            words, word_tokens = tokenizer.split_to_word_tokens(
                text_tokens + [tokenizer.eot]
            )
            word_boundaries = np.pad(
                np.cumsum([len(t) for t in word_tokens[:-1]]), (1, 0)
            )
            if len(word_boundaries) <= 1:
                final_alignments.append([])
                continue

            alignments = res.alignments
            text_indices = np.array([pair[0] for pair in alignments])
            time_indices = np.array([pair[1] for pair in alignments])

            jumps = np.pad(np.diff(text_indices), (1, 0), constant_values=1).astype(
                bool
            )
            jump_times = time_indices[jumps] / self.tokens_per_second
            start_times = jump_times[word_boundaries[:-1]]
            end_times = jump_times[word_boundaries[1:]]

            text_token_probs = res.text_token_probs
            word_probabilities = [
                np.mean(text_token_probs[i:j])
                for i, j in zip(word_boundaries[:-1], word_boundaries[1:])
            ]

            word_durations = end_times - start_times
            word_durations = word_durations[word_durations.nonzero()]

            if len(word_durations) > 0:
                median_duration = np.median(word_durations)
                max_duration = median_duration * 2

                if len(word_durations) >= 2 and word_durations[1] > max_duration:
                    boundary = max(end_times[2] / 2, end_times[2] - max_duration)
                    end_times[0] = start_times[1] = boundary

                if (
                    len(word_durations) >= 1
                    and end_times[0] - start_times[0] > max_duration
                ):
                    start_times[0] = max(0, end_times[0] - max_duration)

            final_alignments.append(
                [
                    dict(
                        word=word,
                        tokens=tokens,
                        start=start,
                        end=end,
                        probability=probability,
                    )
                    for word, tokens, start, end, probability in zip(
                        words, word_tokens, start_times, end_times, word_probabilities
                    )
                ]
            )

        return final_alignments

    def _merge_punctuation(
        self, alignments: List[List[dict]], prepended: str, appended: str
    ) -> None:
        """
        Fix punctuation boundaries for the alignments.

        Args:
            alignments (List[List[dict]]): List of alignments.
            prepended (str): Prepended punctuation.
            appended (str): Appended punctuation.
        """
        for alignment in alignments:
            # merge prepended punctuations
            i = len(alignment) - 2
            j = len(alignment) - 1
            while i >= 0:
                previous = alignment[i]
                following = alignment[j]
                if (
                    previous["word"].startswith(" ")
                    and previous["word"].strip() in prepended
                ):
                    # prepend it to the following word
                    following["word"] = previous["word"] + following["word"]
                    following["tokens"] = previous["tokens"] + following["tokens"]
                    previous["word"] = ""
                    previous["tokens"] = []
                else:
                    j = i
                i -= 1

            # merge appended punctuations
            i = 0
            j = 1
            while j < len(alignment):
                previous = alignment[i]
                following = alignment[j]
                if not previous["word"].endswith(" ") and following["word"] in appended:
                    # append it to the previous word
                    previous["word"] = previous["word"] + following["word"]
                    previous["tokens"] = previous["tokens"] + following["tokens"]
                    following["word"] = ""
                    following["tokens"] = []
                else:
                    i = j
                j += 1

    def _get_quality_metrics(
        self, tokens: List[int], text: str, score: float, length_penalty: float
    ) -> Tuple[float, float]:
        """
        Get the compression ratio and the average log probability of the outputs to score them.

        Args:
            tokens (List[int]): List of token ids.
            text (str): Decoded text.
            score (float): Score of the sequence.
            length_penalty (float): Length penalty to apply to the average log probability.

        Returns:
            Tuple[float, float]: Compression ratio and average log probability.
        """
        text_bytes = text.encode("utf-8")
        compression_ratio = len(text_bytes) / len(zlib.compress(text_bytes))

        seq_len = len(tokens)
        cumulative_log_probability = score * (seq_len**length_penalty)
        average_log_probability = cumulative_log_probability / (seq_len + 1)

        return compression_ratio, average_log_probability

    def _collate_fn(
        self, items: List[Dict[str, Union[torch.Tensor, int, float, None]]]
    ) -> Dict[str, Union[torch.Tensor, List[int], List[float], List[None]]]:
        """
        Collator function for the dataloader.

        Args:
            items (List[Dict[str, Union[int, torch.Tensor, List[float]]]]): List of items to collate.

        Returns:
            Dict[str, Union[torch.Tensor, List[int], List[float], List[None]]]: Collated items.
        """
        collated_items = {
            "indexes": [item["index"] for item in items],
            "features": torch.stack([item["feature"] for item in items]),
            "time_offsets": [item["time_offset"] for item in items],
            "segment_durations": [item["segment_duration"] for item in items],
            "group_ids": [item["group_id"] for item in items],
        }

        return collated_items<|MERGE_RESOLUTION|>--- conflicted
+++ resolved
@@ -399,17 +399,10 @@
 
         # if not use_batch and not isinstance(audio, tuple):
         if (
-<<<<<<< HEAD
             vocab is not None
             and isinstance(vocab, list)
             and len(vocab) > 0
             and vocab[0].strip()
-=======
-          vocab is not None
-          and isinstance(vocab, list)
-          and len(vocab) > 0
-          and vocab[0].strip()
->>>>>>> fba726f3
         ):
             words = ", ".join(vocab)
             prompt = f"Vocab: {words.strip()}"
