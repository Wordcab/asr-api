--- conflicted
+++ resolved
@@ -30,13 +30,8 @@
 - 🔥 Batch requests: You can transcribe multiple audio files at once because batch requests are implemented in the API.
 - 💸 Cost-effective: As an open-source solution, you won't have to pay for costly ASR platforms.
 - 🫶 Easy-to-use API: With just a few lines of code, you can use the API to transcribe audio files or even YouTube videos.
-<<<<<<< HEAD
-- 🤗 MIT License.
-
-=======
 - 🤗 MIT License: You can use the project for commercial purposes without any restrictions.
  
->>>>>>> 639f04d8
 ## Requirements
 
 ### Local development
